--- conflicted
+++ resolved
@@ -1,21 +1,6 @@
 # This file is a part of SimilaritySearch.jl
-<<<<<<< HEAD
-export KnnResult, KnnResultSet
-export maxlength, getdist, getid, idview, distview, reuse!
-
-###### KnnResult backends
-### array implementation, can grow efficiently
-
-abstract type AbstractIdDist end
-struct IdDistArray <: AbstractIdDist
-    id::Vector{Int32}
-    dist::Vector{Float32}
-    k::Int  # number of neighbors
-end
-=======
 export KnnResult
 export maxlength, getdist, getid, idview, distview, reuse!
->>>>>>> 90c96484
 
 @inline idview(a::IdDistArray) = a.id
 @inline distview(a::IdDistArray) = a.dist
@@ -42,11 +27,6 @@
     a
 end
 
-<<<<<<< HEAD
-@inline function Base.setindex!(a::IdDistArray, p::Pair, i::Integer)
-    @inbounds a.id[i] = p.first
-    @inbounds a.dist[i] = p.second
-=======
 Creates a priority queue with fixed capacity (`ksearch`) representing a knn result set.
 It starts with zero items and grows with [`push!(res, id, dist)`](@ref) calls until `ksearch`
 size is reached. After this only the smallest items based on distance are preserved.
@@ -55,7 +35,6 @@
     id::Vector{Int32}
     dist::Vector{Float32}
     k::Int  # number of neighbors
->>>>>>> 90c96484
 end
 
 @inline function Base.sizehint!(a::IdDistArray, sz::Integer)
@@ -66,17 +45,10 @@
 
 function reuse!(a::IdDistArray, k::Integer)
     @assert k > 0
-<<<<<<< HEAD
-    empty!(a.id)
-    empty!(a.dist)
-    sizehint!(a, k)
-    IdDistArray(a.id, a.dist, k)
-=======
     res = KnnResult(Vector{Int32}(undef, 0), Vector{Float32}(undef, 0), k)
     sizehint!(res.id, k)
     sizehint!(res.dist, k)
     res
->>>>>>> 90c96484
 end
 
 """
@@ -298,19 +270,11 @@
 
 Returns a result set and a new initial state; reuse the memory buffers
 """
-<<<<<<< HEAD
-@inline reuse!(res::KnnResult{IdDistArray}, k::Integer=maxlength(res)) = KnnResult(reuse!(res.items, k))
-@inline function reuse!(res::KnnResult{IdDistViews}, k::Integer=0)
-    @assert k == 0 || k == maxlength(res)
-    res.items.parent.len[res.items.i] = 0
-    res
-=======
 @inline function reuse!(res::KnnResult, k::Integer=res.k)
     @assert k > 0
     empty!(res.id); empty!(res.dist)
     sizehint!(res.id, k); sizehint!(res.dist, k)
     KnnResult(res.id, res.dist, k)
->>>>>>> 90c96484
 end
 
 """
