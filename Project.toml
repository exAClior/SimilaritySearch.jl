name = "SimilaritySearch"
uuid = "053f045d-5466-53fd-b400-a066f88fe02a"
authors = ["Eric S. Tellez <donsadit@gmail.com>"]
version = "0.4.0"

[deps]
Dates = "ade2ca70-3891-5945-98fb-dc099432e06a"
Distances = "b4f34e82-e78d-54a5-968a-f98e89d6e8f7"
JSON = "682c06a0-de6a-54ab-a142-c8b1cf79cde6"
LinearAlgebra = "37e2e46d-f89d-539d-b4ee-838fcccc9c8e"
Random = "9a3f8284-a2c9-5f02-9a11-845980a1fd5c"
StatsBase = "2913bbd2-ae8a-5f71-8c99-4fb6c76f3a91"
Test = "8dfed614-e22c-5e08-85e1-65c5234f0b40"

[compat]
JSON = "0.19.0, 0.21.0"
<<<<<<< HEAD
StatsBase = "0.30.0, 0.32.0"
julia = "0.7, 1"
Distances = "0.10"
=======
StatsBase = "0.30.0, 0.32.0, 0.33"
julia = "0.7, 1"
>>>>>>> 423dd5f7
<|MERGE_RESOLUTION|>--- conflicted
+++ resolved
@@ -14,11 +14,6 @@
 
 [compat]
 JSON = "0.19.0, 0.21.0"
-<<<<<<< HEAD
-StatsBase = "0.30.0, 0.32.0"
-julia = "0.7, 1"
-Distances = "0.10"
-=======
 StatsBase = "0.30.0, 0.32.0, 0.33"
 julia = "0.7, 1"
->>>>>>> 423dd5f7
+Distances = "0.10"